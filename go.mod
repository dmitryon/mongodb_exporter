module github.com/percona/mongodb_exporter

go 1.22

toolchain go1.22.5

require (
	github.com/AlekSi/pointer v1.2.0
	github.com/alecthomas/kong v1.2.1
	github.com/percona/exporter_shared v0.7.5
	github.com/pkg/errors v0.9.1
	github.com/prometheus/client_golang v1.19.1
	github.com/prometheus/client_model v0.6.1
	github.com/prometheus/common v0.55.0
	github.com/prometheus/exporter-toolkit v0.11.0
	github.com/sirupsen/logrus v1.9.3
	github.com/stretchr/testify v1.9.0
	go.mongodb.org/mongo-driver v1.17.1
)

require github.com/foxcpp/go-mockdns v1.1.0

require github.com/hashicorp/go-version v1.7.0

require github.com/percona/percona-backup-mongodb v1.8.1-0.20240814130653-5285f7975ff6

require (
	github.com/Azure/azure-sdk-for-go/sdk/azcore v1.10.0 // indirect
	github.com/Azure/azure-sdk-for-go/sdk/internal v1.5.2 // indirect
	github.com/Azure/azure-sdk-for-go/sdk/storage/azblob v1.3.1 // indirect
	github.com/aws/aws-sdk-go v1.55.1 // indirect
	github.com/beorn7/perks v1.0.1 // indirect
	github.com/cespare/xxhash/v2 v2.3.0 // indirect
	github.com/coreos/go-systemd/v22 v22.5.0 // indirect
	github.com/davecgh/go-spew v1.1.1 // indirect
	github.com/go-ini/ini v1.67.0 // indirect
	github.com/go-kit/log v0.2.1 // indirect
	github.com/go-logfmt/logfmt v0.5.1 // indirect
	github.com/golang/snappy v0.0.4 // indirect
	github.com/google/uuid v1.6.0 // indirect
	github.com/jessevdk/go-flags v1.5.0 // indirect
	github.com/jmespath/go-jmespath v0.4.0 // indirect
	github.com/jpillora/backoff v1.0.0 // indirect
	github.com/klauspost/compress v1.17.8 // indirect
	github.com/klauspost/pgzip v1.2.6 // indirect
	github.com/miekg/dns v1.1.57 // indirect
	github.com/minio/minio-go v6.0.14+incompatible // indirect
	github.com/mitchellh/go-homedir v1.1.0 // indirect
	github.com/mongodb/mongo-tools v0.0.0-20240723193119-837c2bc263f4 // indirect
	github.com/montanaflynn/stats v0.7.1 // indirect
	github.com/munnerz/goautoneg v0.0.0-20191010083416-a7dc8b61c822 // indirect
	github.com/mwitkow/go-conntrack v0.0.0-20190716064945-2f068394615f // indirect
	github.com/pierrec/lz4 v2.6.1+incompatible // indirect
	github.com/pmezard/go-difflib v1.0.0 // indirect
	github.com/prometheus/procfs v0.15.1 // indirect
	github.com/rogpeppe/go-internal v1.11.0 // indirect
	github.com/xdg-go/pbkdf2 v1.0.0 // indirect
	github.com/xdg-go/scram v1.1.2 // indirect
	github.com/xdg-go/stringprep v1.0.4 // indirect
	github.com/youmark/pkcs8 v0.0.0-20240726163527-a2c0da244d78 // indirect
	golang.org/x/crypto v0.26.0 // indirect
	golang.org/x/exp v0.0.0-20240529005216-23cca8864a10 // indirect
	golang.org/x/mod v0.19.0 // indirect
	golang.org/x/net v0.26.0 // indirect
	golang.org/x/oauth2 v0.21.0 // indirect
	golang.org/x/sync v0.8.0 // indirect
	golang.org/x/sys v0.23.0 // indirect
	golang.org/x/term v0.23.0 // indirect
	golang.org/x/text v0.17.0 // indirect
<<<<<<< HEAD
=======
	golang.org/x/tools v0.21.1-0.20240508182429-e35e4ccd0d2d // indirect
>>>>>>> 686b3131
	google.golang.org/protobuf v1.34.2 // indirect
	gopkg.in/yaml.v2 v2.4.0 // indirect
	gopkg.in/yaml.v3 v3.0.1 // indirect
)<|MERGE_RESOLUTION|>--- conflicted
+++ resolved
@@ -67,10 +67,7 @@
 	golang.org/x/sys v0.23.0 // indirect
 	golang.org/x/term v0.23.0 // indirect
 	golang.org/x/text v0.17.0 // indirect
-<<<<<<< HEAD
-=======
 	golang.org/x/tools v0.21.1-0.20240508182429-e35e4ccd0d2d // indirect
->>>>>>> 686b3131
 	google.golang.org/protobuf v1.34.2 // indirect
 	gopkg.in/yaml.v2 v2.4.0 // indirect
 	gopkg.in/yaml.v3 v3.0.1 // indirect
